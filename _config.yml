--- conflicted
+++ resolved
@@ -127,8 +127,4 @@
         - development
         - stage
 
-<<<<<<< HEAD
-exclude: ["travis.sh", "Rakefile", "README.md", "Gemfile", "Gemfile.lock", "FAQ.md", "vendor"]
-=======
-exclude: ["travis.sh", "Rakefile", "README.md", "Gemfile", "Gemfile.lock", "FAQ.md", "node_modules", "vendor"]
->>>>>>> 0bdb3def
+exclude: ["travis.sh", "Rakefile", "README.md", "Gemfile", "Gemfile.lock", "FAQ.md", "node_modules", "vendor"]