# main text of home
name: John Doe
bio: A Man who travels the world eating noodles

# twitter summary info
description: A blog about technology and stuff related

# if it's an external image, update below for true
# better with square images
external-image: false
picture: assets/images/profile.jpg

# If you want to include your resume, set to true
# and specify source (external or local).
resume: true
resume-external: true
resume-url: https://google.com/?q=my+resume

url: https://koppl.in/indigo
# your url: http://USERNAME.github.io

permalink: /:title/

# To enable google analytics, supply your token below
# analytics-google: 'UA-MYANALYTICS'

# To enable piwik tracking, supply your url & site ID below
# analytics-piwik-url: 'piwik.my-host.com'
# analytics-piwik-id: 1

# if you don't want comments in your posts, leave categories empty
disqus:
  shortname: mydisqus # enter this from your disqus account
  categories: [blog, project] # only show disqus for posts that have these categories

# if you don't have any of social below, comment the line
facebook: myfacebook
twitter: mytwitter
# instagram: myinstagram
# pinterest: mypinterest
# linkedin: mylinkedin
# youtube: myyoutube
# spotify: myspotify
github: mygithub
# gitlab: mygitlab
# lastfm: mylastfm
# stackoverflow: 7044681/mystackoverflow
# quora: userquora
# reddit: username
medium: medium
# vimeo: myvimeo
# lanyrd: mylanyrd
email: myemail@gmail.com

authors:
    johndoe:
        name: John Doe
        bio: A Man who travels the world eating noodles
        external-image: false
        picture: assets/images/profile.jpg
        twitter: johndoe
    jamesfoster:
        name: James Foster
        bio: A Man who develops software with coffee
        external-image: false
        picture: assets/images/james.jpg
        twitter: jamesfoster

# do you want a larger site? change the option below
# options: [normal, large] | default: normal
# normal = 560px / large = 810px
width: normal

# if you don't need pagination, comment the *paginate* configs below
# paginate: 5
# paginate_path: "blog/:num/"

# if you don't need projects, comment the *projects* configs below
projects: true

# if you don't need "about" or "blog", comment them out below
about: true
blog: true

# do you want to show the "read time" of the posts?
read-time: true

# do you want to show the "tags" inside the posts?
show-tags: true

# related posts inside a post?
related: true

# Display links for next and previous posts for the specified categories
post-advance-links: [blog]

# show author block at the end of a post ?
show-author: true

# do you want some animations?
animation: true

<<<<<<< HEAD
# add default values to specific pages or layouts
defaults:
  -
    scope:
      path: "" # an empty string here means all files in the project
      layout: "post"
    values:
      # setting all post to not hidden by default, 
      # can be overridden in the front matter for a specific post
      hidden: false 
      
plugins:
  - jekyll-seo-tag
  - jekyll-gist
  - jekyll-feed
  - jemoji
  - jekyll-admin

=======
>>>>>>> a83f71f7
jekyll-mentions:
    base_url: https://github.com

compress_html:
    ignore:
        envs:
        - development
        - stage

exclude:
    - "travis.sh"
    - "Rakefile"
    - "README.md"
    - "Gemfile"
    - "Gemfile.lock"
    - "FAQ.md"
    - node_modules
    - vendor/bundle/
    - vendor/cache/
    - vendor/gems/
    - vendor/ruby/<|MERGE_RESOLUTION|>--- conflicted
+++ resolved
@@ -100,7 +100,6 @@
 # do you want some animations?
 animation: true
 
-<<<<<<< HEAD
 # add default values to specific pages or layouts
 defaults:
   -
@@ -119,8 +118,6 @@
   - jemoji
   - jekyll-admin
 
-=======
->>>>>>> a83f71f7
 jekyll-mentions:
     base_url: https://github.com
 
