<section class="author{% if site.disqus == false %} no-disqus{% endif %}">
    <div class="toleft">
        <img class="selfie" src="{% if site.authors[page.author].external-image == true %}{{ site.authors[page.author].picture }}{% else %}{{ site.url }}/{{ site.authors[page.author].picture }}{% endif %}" alt="{{ site.authors[page.author].name }}">
    </div>

    <div class="toright">
        <h4 class="name">{{ site.authors[page.author].name }}</h4>
        <p class="bio">{{ site.authors[page.author].bio }}</p>

        <div class="share">
            <!-- Note: Only use three share links if your site width is set to large -->
            <!-- If site width is set to normal, you may choose any two share links -->
            <a class="twitter" href="https://twitter.com/intent/tweet?text={{ site.url }}{{ page.url }} - {{ page.title }} by @{{ site.authors[page.author].twitter }}">
                {% fa_svg fab.fa-twitter %}
                <span class="icon-twitter">Tweet</span>
            </a>

            <a class="facebook" href="javascript:void(0)" onclick="window.open('https://facebook.com/sharer/sharer.php?u='+encodeURIComponent(location.href), 'facebook-share-dialog', 'width=626,height=436'); return false;">
                {% fa_svg fab.fa-facebook %}
                <span class="icon-facebook-rect">Share</span>
            </a>

<<<<<<< HEAD
            <!-- <a class="google-plus" href="https://plus.google.com/share?url={{ site.url }}{{ page.url }}" target="_blank">
                {% fa_svg fab.fa-google-plus-square %}
                <span class="icon-google-plus">Share</span>
            </a> -->

=======
>>>>>>> 20364e12
            <!-- <a class="linkedin" href="https://www.linkedin.com/shareArticle?mini=true&amp;url={{ site.url }}{{ page.url }}&amp;title={{ page.title }}&amp;summary={{ page.description }}&amp;source={{ site.url }}" target="_blank">
                {% fa_svg fab.fa-linkedin %}
                <span class="icon-linkedin">Share</span>
            </a> -->

            <!-- <a class="reddit" href="https://reddit.com/submit?url={{ site.url }}{{ page.url }}&amp;title={{ page.title }}" target="_blank">
                {% fa_svg fab.fa-reddit %}
                <span class="icon-reddit">Share</span>
            </a> -->
        </div>
    </div>
</section><|MERGE_RESOLUTION|>--- conflicted
+++ resolved
@@ -20,14 +20,6 @@
                 <span class="icon-facebook-rect">Share</span>
             </a>
 
-<<<<<<< HEAD
-            <!-- <a class="google-plus" href="https://plus.google.com/share?url={{ site.url }}{{ page.url }}" target="_blank">
-                {% fa_svg fab.fa-google-plus-square %}
-                <span class="icon-google-plus">Share</span>
-            </a> -->
-
-=======
->>>>>>> 20364e12
             <!-- <a class="linkedin" href="https://www.linkedin.com/shareArticle?mini=true&amp;url={{ site.url }}{{ page.url }}&amp;title={{ page.title }}&amp;summary={{ page.description }}&amp;source={{ site.url }}" target="_blank">
                 {% fa_svg fab.fa-linkedin %}
                 <span class="icon-linkedin">Share</span>
