<div class="social-links">
    {% if site.facebook %}
        <a class="link" data-title="facebook.com/{{ site.facebook }}" href="http://facebook.com/{{ site.facebook }}" target="_blank">
            {% fa_svg fab.fa-facebook %}
        </a>
    {% endif %}

    {% if site.twitter %}
        <a class="link" data-title="twitter.com/{{ site.twitter }}" href="http://twitter.com/{{ site.twitter }}" target="_blank">
            {% fa_svg fab.fa-twitter %}
        </a>
    {% endif %}

<<<<<<< HEAD
    {% if site.google %}
        <a class="link" data-title="plus.google.com/+{{ site.google }}" href="http://plus.google.com/+{{ site.google }}" target="_blank">
            {% fa_svg fab.fa-google-plus %}
        </a>
    {% endif %}

=======
>>>>>>> 20364e12
    {% if site.instagram %}
        <a class="link" data-title="instagram.com/{{ site.instagram }}" href="http://instagram.com/{{ site.instagram }}" target="_blank">
            {% fa_svg fab.fa-instagram %}
        </a>
    {% endif %}

    {% if site.pinterest %}
        <a class="link" data-title="pinterest.com/{{ site.pinterest }}" href="http://pinterest.com/{{ site.pinterest }}" target="_blank">
            {% fa_svg fab.fa-pinterest %}
        </a>
    {% endif %}

    {% if site.linkedin %}
        <a class="link" data-title="linkedin.com/in/{{ site.linkedin }}" href="http://linkedin.com/in/{{ site.linkedin }}" target="_blank">
            {% fa_svg fab.fa-linkedin %}
        </a>
    {% endif %}

    {% if site.youtube %}
        <a class="link" data-title="youtube.com/{{ site.youtube }}" href="http://youtube.com/{{ site.youtube }}" target="_blank">
            {% fa_svg fab.fa-youtube %}
        </a>
    {% endif %}

    {% if site.spotify %}
        <a class="link" data-title="open.spotify.com/user/{{ site.spotify }}" href="https://open.spotify.com/user/{{ site.spotify }}" target="_blank">
            {% fa_svg fab.fa-spotify %}
        </a>
    {% endif %}

    {% if site.lastfm %}
        <a class="link" data-title="last.fm/user/{{ site.lastfm }}" href="https://last.fm/user/{{ site.lastfm }}" target="_blank">
            {% fa_svg fab.fa-lastfm %}
        </a>
    {% endif %}

    {% if site.github %}
        <a class="link" data-title="github.com/{{ site.github }}" href="https://github.com/{{ site.github }}" target="_blank">
            {% fa_svg fab.fa-github %}
        </a>
    {% endif %}

    {% if site.gitlab %}
        <a class="link" data-title="gitlab.com/{{ site.gitlab }}" href="https://gitlab.com/{{ site.gitlab }}" target="_blank">
            {% fa_svg fab.fa-gitlab %}
        </a>
    {% endif %}

    {% if site.stackoverflow %}
        <a class="link" data-title="stackoverflow.com/users/{{ site.stackoverflow }}" href="http://stackoverflow.com/users/{{ site.stackoverflow }}" target="_blank">
            {% fa_svg fab.fa-stack-overflow %}
        </a>
    {% endif %}

    {% if site.quora %}
        <a class="link" data-title="quora.com/profile/{{ site.quora }}" href="https://www.quora.com/profile/{{ site.quora }}" target="_blank">
            {% fa_svg fab.fa-quora %}
        </a>
    {% endif %}

    {% if site.reddit %}
        <a class="link" data-title="reddit.com/user/{{ site.reddit }}" href="https://www.reddit.com/user/{{ site.reddit }}" target="_blank">
            {% fa_svg fab.fa-reddit %}
        </a>
    {% endif %}

    {% if site.medium %}
        <a class="link" data-title="medium.com/@{{ site.medium }}" href="https://medium.com/@{{ site.medium }}" target="_blank">
            {% fa_svg fab.fa-medium %}
        </a>
    {% endif %}

    {% if site.vimeo %}
        <a class="link" data-title="vimeo.com/{{ site.vimeo }}" href="https://vimeo.com/{{ site.vimeo }}" target="_blank">
            {% fa_svg fab.fa-vimeo %}
        </a>
    {% endif %}

    {% if site.lanyrd %}
        <a class="link" data-title="lanyrd.com/{{ site.lanyrd }}" href="https://lanyrd.com/{{ site.lanyrd }}" target="_blank">
            {% fa_svg fas.fa-microphone %}
        </a>
    {% endif %}

    {% if site.email %}
        <a class="link" data-title="{{ site.email }}" href="mailto:{{ site.email }}">
            {% fa_svg fas.fa-envelope %}
        </a>
    {% endif %}
</div><|MERGE_RESOLUTION|>--- conflicted
+++ resolved
@@ -11,15 +11,6 @@
         </a>
     {% endif %}
 
-<<<<<<< HEAD
-    {% if site.google %}
-        <a class="link" data-title="plus.google.com/+{{ site.google }}" href="http://plus.google.com/+{{ site.google }}" target="_blank">
-            {% fa_svg fab.fa-google-plus %}
-        </a>
-    {% endif %}
-
-=======
->>>>>>> 20364e12
     {% if site.instagram %}
         <a class="link" data-title="instagram.com/{{ site.instagram }}" href="http://instagram.com/{{ site.instagram }}" target="_blank">
             {% fa_svg fab.fa-instagram %}
